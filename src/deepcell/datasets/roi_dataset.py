--- conflicted
+++ resolved
@@ -227,17 +227,11 @@
                     res[:, :, 2] = mask
                     return res
             else:
-<<<<<<< HEAD
                 raise RuntimeError('Expected to find a max activation img '
                                    f'for exp {obs.experiment_id}, '
                                    f'{obs.roi_id}')
         if self._use_correlation_projection:
             res[:, :, 0] = corr
-=======
-                raise RuntimeError('Expected to find a correlation projection '
-                                   f'for exp {obs.experiment_id}, '
-                                   f'{obs.roi_id}')
->>>>>>> eedac0f1
         else:
             with open(obs.avg_projection_path, 'rb') as f:
                 avg = Image.open(f)
